// Copyright (c) 2019-2020 The Bitcoin Core developers
// Distributed under the MIT software license, see the accompanying
// file COPYING or http://www.opensource.org/licenses/mit-license.php.

#include <key_io.h>
#include <logging.h>
#include <outputtype.h>
#include <script/descriptor.h>
#include <script/sign.h>
#include <util/bip32.h>
#include <util/strencodings.h>
#include <util/string.h>
#include <util/system.h>
#include <util/time.h>
#include <util/translation.h>
#include <wallet/scriptpubkeyman.h>

#include <optional>

//! Value for the first BIP 32 hardened derivation. Can be used as a bit mask and as a value. See BIP 32 for more details.
const uint32_t BIP32_HARDENED_KEY_LIMIT = 0x80000000;

bool LegacyScriptPubKeyMan::GetNewDestination(const OutputType type, CTxDestination& dest, std::string& error)
{
    if (LEGACY_OUTPUT_TYPES.count(type) == 0) {
        error = _("Error: Legacy wallets only support the \"legacy\", \"p2sh-segwit\", and \"bech32\" address types").translated;
        return false;
    }
    assert(type != OutputType::BECH32M);

    LOCK(cs_KeyStore);
    error.clear();

    // Generate a new key that is added to wallet
    CPubKey new_key;
    if (!GetKeyFromPool(new_key, type)) {
        error = _("Error: Keypool ran out, please call keypoolrefill first").translated;
        return false;
    }
    LearnRelatedScripts(new_key, type);
    dest = GetDestinationForKey(new_key, type);
    return true;
}

typedef std::vector<unsigned char> valtype;

namespace {

/**
 * This is an enum that tracks the execution context of a script, similar to
 * SigVersion in script/interpreter. It is separate however because we want to
 * distinguish between top-level scriptPubKey execution and P2SH redeemScript
 * execution (a distinction that has no impact on consensus rules).
 */
enum class IsMineSigVersion
{
    TOP = 0,        //!< scriptPubKey execution
    P2SH = 1,       //!< P2SH redeemScript
    WITNESS_V0 = 2, //!< P2WSH witness script execution
};

/**
 * This is an internal representation of isminetype + invalidity.
 * Its order is significant, as we return the max of all explored
 * possibilities.
 */
enum class IsMineResult
{
    NO = 0,         //!< Not ours
    WATCH_ONLY = 1, //!< Included in watch-only balance
    SPENDABLE = 2,  //!< Included in all balances
    INVALID = 3,    //!< Not spendable by anyone (uncompressed pubkey in segwit, P2SH inside P2SH or witness, witness inside witness)
};

bool PermitsUncompressed(IsMineSigVersion sigversion)
{
    return sigversion == IsMineSigVersion::TOP || sigversion == IsMineSigVersion::P2SH;
}

bool HaveKeys(const std::vector<valtype>& pubkeys, const LegacyScriptPubKeyMan& keystore)
{
    for (const valtype& pubkey : pubkeys) {
        CKeyID keyID = CPubKey(pubkey).GetID();
        if (!keystore.HaveKey(keyID)) return false;
    }
    return true;
}

//! Recursively solve script and return spendable/watchonly/invalid status.
//!
//! @param keystore            legacy key and script store
//! @param scriptPubKey        script to solve
//! @param sigversion          script type (top-level / redeemscript / witnessscript)
//! @param recurse_scripthash  whether to recurse into nested p2sh and p2wsh
//!                            scripts or simply treat any script that has been
//!                            stored in the keystore as spendable
IsMineResult IsMineInner(const LegacyScriptPubKeyMan& keystore, const CScript& scriptPubKey, IsMineSigVersion sigversion, bool recurse_scripthash=true)
{
    IsMineResult ret = IsMineResult::NO;

    std::vector<valtype> vSolutions;
    TxoutType whichType = Solver(scriptPubKey, vSolutions);

    CKeyID keyID;
    switch (whichType) {
    case TxoutType::NONSTANDARD:
    case TxoutType::NULL_DATA:
    case TxoutType::WITNESS_UNKNOWN:
    case TxoutType::WITNESS_V1_TAPROOT:
        break;
    case TxoutType::PUBKEY:
        keyID = CPubKey(vSolutions[0]).GetID();
        if (!PermitsUncompressed(sigversion) && vSolutions[0].size() != 33) {
            return IsMineResult::INVALID;
        }
        if (keystore.HaveKey(keyID)) {
            ret = std::max(ret, IsMineResult::SPENDABLE);
        }
        break;
    case TxoutType::WITNESS_V0_KEYHASH:
    {
        if (sigversion == IsMineSigVersion::WITNESS_V0) {
            // P2WPKH inside P2WSH is invalid.
            return IsMineResult::INVALID;
        }
        if (sigversion == IsMineSigVersion::TOP && !keystore.HaveCScript(CScriptID(CScript() << OP_0 << vSolutions[0]))) {
            // We do not support bare witness outputs unless the P2SH version of it would be
            // acceptable as well. This protects against matching before segwit activates.
            // This also applies to the P2WSH case.
            break;
        }
        ret = std::max(ret, IsMineInner(keystore, GetScriptForDestination(PKHash(uint160(vSolutions[0]))), IsMineSigVersion::WITNESS_V0));
        break;
    }
    case TxoutType::PUBKEYHASH:
        keyID = CKeyID(uint160(vSolutions[0]));
        if (!PermitsUncompressed(sigversion)) {
            CPubKey pubkey;
            if (keystore.GetPubKey(keyID, pubkey) && !pubkey.IsCompressed()) {
                return IsMineResult::INVALID;
            }
        }
        if (keystore.HaveKey(keyID)) {
            ret = std::max(ret, IsMineResult::SPENDABLE);
        }
        break;
    case TxoutType::SCRIPTHASH:
    {
        if (sigversion != IsMineSigVersion::TOP) {
            // P2SH inside P2WSH or P2SH is invalid.
            return IsMineResult::INVALID;
        }
        CScriptID scriptID = CScriptID(uint160(vSolutions[0]));
        CScript subscript;
        if (keystore.GetCScript(scriptID, subscript)) {
            ret = std::max(ret, recurse_scripthash ? IsMineInner(keystore, subscript, IsMineSigVersion::P2SH) : IsMineResult::SPENDABLE);
        }
        break;
    }
    case TxoutType::WITNESS_V0_SCRIPTHASH:
    {
        if (sigversion == IsMineSigVersion::WITNESS_V0) {
            // P2WSH inside P2WSH is invalid.
            return IsMineResult::INVALID;
        }
        if (sigversion == IsMineSigVersion::TOP && !keystore.HaveCScript(CScriptID(CScript() << OP_0 << vSolutions[0]))) {
            break;
        }
        uint160 hash;
        CRIPEMD160().Write(vSolutions[0].data(), vSolutions[0].size()).Finalize(hash.begin());
        CScriptID scriptID = CScriptID(hash);
        CScript subscript;
        if (keystore.GetCScript(scriptID, subscript)) {
            ret = std::max(ret, recurse_scripthash ? IsMineInner(keystore, subscript, IsMineSigVersion::WITNESS_V0) : IsMineResult::SPENDABLE);
        }
        break;
    }

    case TxoutType::MULTISIG:
    {
        // Never treat bare multisig outputs as ours (they can still be made watchonly-though)
        if (sigversion == IsMineSigVersion::TOP) {
            break;
        }

        // Only consider transactions "mine" if we own ALL the
        // keys involved. Multi-signature transactions that are
        // partially owned (somebody else has a key that can spend
        // them) enable spend-out-from-under-you attacks, especially
        // in shared-wallet situations.
        std::vector<valtype> keys(vSolutions.begin()+1, vSolutions.begin()+vSolutions.size()-1);
        if (!PermitsUncompressed(sigversion)) {
            for (size_t i = 0; i < keys.size(); i++) {
                if (keys[i].size() != 33) {
                    return IsMineResult::INVALID;
                }
            }
        }
        if (HaveKeys(keys, keystore)) {
            ret = std::max(ret, IsMineResult::SPENDABLE);
        }
        break;
    }
    } // no default case, so the compiler can warn about missing cases

    if (ret == IsMineResult::NO && keystore.HaveWatchOnly(scriptPubKey)) {
        ret = std::max(ret, IsMineResult::WATCH_ONLY);
    }
    return ret;
}

} // namespace

isminetype LegacyScriptPubKeyMan::IsMine(const CScript& script) const
{
    switch (IsMineInner(*this, script, IsMineSigVersion::TOP)) {
    case IsMineResult::INVALID:
    case IsMineResult::NO:
        return ISMINE_NO;
    case IsMineResult::WATCH_ONLY:
        return ISMINE_WATCH_ONLY;
    case IsMineResult::SPENDABLE:
        return ISMINE_SPENDABLE;
    }
    assert(false);
}

bool LegacyScriptPubKeyMan::CheckDecryptionKey(const CKeyingMaterial& master_key, bool accept_no_keys)
{
    {
        LOCK(cs_KeyStore);
        assert(mapKeys.empty());

        bool keyPass = mapCryptedKeys.empty(); // Always pass when there are no encrypted keys
        bool keyFail = false;
        CryptedKeyMap::const_iterator mi = mapCryptedKeys.begin();
        WalletBatch batch(m_storage.GetDatabase());
        for (; mi != mapCryptedKeys.end(); ++mi)
        {
            const CPubKey &vchPubKey = (*mi).second.first;
            const std::vector<unsigned char> &vchCryptedSecret = (*mi).second.second;
            CKey key;
            if (!DecryptKey(master_key, vchCryptedSecret, vchPubKey, key))
            {
                keyFail = true;
                break;
            }
            keyPass = true;
            if (fDecryptionThoroughlyChecked)
                break;
            else {
                // Rewrite these encrypted keys with checksums
                batch.WriteCryptedKey(vchPubKey, vchCryptedSecret, mapKeyMetadata[vchPubKey.GetID()]);
            }
        }
        if (keyPass && keyFail)
        {
            LogPrintf("The wallet is probably corrupted: Some keys decrypt but not all.\n");
            throw std::runtime_error("Error unlocking wallet: some keys decrypt but not all. Your wallet file may be corrupt.");
        }
        if (keyFail || (!keyPass && !accept_no_keys))
            return false;
        fDecryptionThoroughlyChecked = true;
    }
    return true;
}

bool LegacyScriptPubKeyMan::Encrypt(const CKeyingMaterial& master_key, WalletBatch* batch)
{
    LOCK(cs_KeyStore);
    encrypted_batch = batch;
    if (!mapCryptedKeys.empty()) {
        encrypted_batch = nullptr;
        return false;
    }

    KeyMap keys_to_encrypt;
    keys_to_encrypt.swap(mapKeys); // Clear mapKeys so AddCryptedKeyInner will succeed.
    for (const KeyMap::value_type& mKey : keys_to_encrypt)
    {
        const CKey &key = mKey.second;
        CPubKey vchPubKey = key.GetPubKey();
        CKeyingMaterial vchSecret(key.begin(), key.end());
        std::vector<unsigned char> vchCryptedSecret;
        if (!EncryptSecret(master_key, vchSecret, vchPubKey.GetHash(), vchCryptedSecret)) {
            encrypted_batch = nullptr;
            return false;
        }
        if (!AddCryptedKey(vchPubKey, vchCryptedSecret)) {
            encrypted_batch = nullptr;
            return false;
        }
    }
    encrypted_batch = nullptr;
    return true;
}

bool LegacyScriptPubKeyMan::GetReservedDestination(const OutputType type, bool internal, CTxDestination& address, int64_t& index, CKeyPool& keypool, std::string& error)
{
    if (LEGACY_OUTPUT_TYPES.count(type) == 0) {
        error = _("Error: Legacy wallets only support the \"legacy\", \"p2sh-segwit\", and \"bech32\" address types").translated;
        return false;
    }
    assert(type != OutputType::BECH32M);

    LOCK(cs_KeyStore);
    if (!CanGetAddresses(internal)) {
        error = _("Error: Keypool ran out, please call keypoolrefill first").translated;
        return false;
    }

    if (!ReserveKeyFromKeyPool(index, keypool, internal)) {
        error = _("Error: Keypool ran out, please call keypoolrefill first").translated;
        return false;
    }
    address = GetDestinationForKey(keypool.vchPubKey, type);
    return true;
}

bool LegacyScriptPubKeyMan::TopUpInactiveHDChain(const CKeyID seed_id, int64_t index, bool internal)
{
    LOCK(cs_KeyStore);

    if (m_storage.IsLocked()) return false;

    auto it = m_inactive_hd_chains.find(seed_id);
    if (it == m_inactive_hd_chains.end()) {
        return false;
    }

    CHDChain& chain = it->second;

    // Top up key pool
    int64_t target_size = std::max(gArgs.GetArg("-keypool", DEFAULT_KEYPOOL_SIZE), (int64_t) 1);

    // "size" of the keypools. Not really the size, actually the difference between index and the chain counter
    // Since chain counter is 1 based and index is 0 based, one of them needs to be offset by 1.
    int64_t kp_size = (internal ? chain.nInternalChainCounter : chain.nExternalChainCounter) - (index + 1);

    // make sure the keypool fits the user-selected target (-keypool)
    int64_t missing = std::max(target_size - kp_size, (int64_t) 0);

    if (missing > 0) {
        WalletBatch batch(m_storage.GetDatabase());
        for (int64_t i = missing; i > 0; --i) {
            GenerateNewKey(batch, chain, internal);
        }
        if (internal) {
            WalletLogPrintf("inactive seed with id %s added %d internal keys\n", HexStr(seed_id), missing);
        } else {
            WalletLogPrintf("inactive seed with id %s added %d keys\n", HexStr(seed_id), missing);
        }
    }
    return true;
}

void LegacyScriptPubKeyMan::MarkUnusedAddresses(const CScript& script)
{
    LOCK(cs_KeyStore);
    // extract addresses and check if they match with an unused keypool key
    for (const auto& keyid : GetAffectedKeys(script, *this)) {
        std::map<CKeyID, int64_t>::const_iterator mi = m_pool_key_to_index.find(keyid);
        if (mi != m_pool_key_to_index.end()) {
            WalletLogPrintf("%s: Detected a used keypool key, mark all keypool keys up to this key as used\n", __func__);
            MarkReserveKeysAsUsed(mi->second);

            if (!TopUp()) {
                WalletLogPrintf("%s: Topping up keypool failed (locked wallet)\n", __func__);
            }
        }

        // Find the key's metadata and check if it's seed id (if it has one) is inactive, i.e. it is not the current m_hd_chain seed id.
        // If so, TopUp the inactive hd chain
        auto it = mapKeyMetadata.find(keyid);
        if (it != mapKeyMetadata.end()){
            CKeyMetadata meta = it->second;
            if (!meta.hd_seed_id.IsNull() && meta.hd_seed_id != m_hd_chain.seed_id) {
                bool internal = (meta.key_origin.path[1] & ~BIP32_HARDENED_KEY_LIMIT) != 0;
                int64_t index = meta.key_origin.path[2] & ~BIP32_HARDENED_KEY_LIMIT;

                if (!TopUpInactiveHDChain(meta.hd_seed_id, index, internal)) {
                    WalletLogPrintf("%s: Adding inactive seed keys failed\n", __func__);
                }
            }
        }
    }
}

void LegacyScriptPubKeyMan::UpgradeKeyMetadata()
{
    LOCK(cs_KeyStore);
    if (m_storage.IsLocked() || m_storage.IsWalletFlagSet(WALLET_FLAG_KEY_ORIGIN_METADATA)) {
        return;
    }

    std::unique_ptr<WalletBatch> batch = std::make_unique<WalletBatch>(m_storage.GetDatabase());
    for (auto& meta_pair : mapKeyMetadata) {
        CKeyMetadata& meta = meta_pair.second;
        if (!meta.hd_seed_id.IsNull() && !meta.has_key_origin && meta.hdKeypath != "s") { // If the hdKeypath is "s", that's the seed and it doesn't have a key origin
            CKey key;
            GetKey(meta.hd_seed_id, key);
            CExtKey masterKey;
            masterKey.SetSeed(key.begin(), key.size());
            // Add to map
            CKeyID master_id = masterKey.key.GetPubKey().GetID();
            std::copy(master_id.begin(), master_id.begin() + 4, meta.key_origin.fingerprint);
            if (!ParseHDKeypath(meta.hdKeypath, meta.key_origin.path)) {
                throw std::runtime_error("Invalid stored hdKeypath");
            }
            meta.has_key_origin = true;
            if (meta.nVersion < CKeyMetadata::VERSION_WITH_KEY_ORIGIN) {
                meta.nVersion = CKeyMetadata::VERSION_WITH_KEY_ORIGIN;
            }

            // Write meta to wallet
            CPubKey pubkey;
            if (GetPubKey(meta_pair.first, pubkey)) {
                batch->WriteKeyMetadata(meta, pubkey, true);
            }
        }
    }
}

bool LegacyScriptPubKeyMan::SetupGeneration(bool force)
{
    if ((CanGenerateKeys() && !force) || m_storage.IsLocked()) {
        return false;
    }

    SetHDSeed(GenerateNewSeed());
    if (!NewKeyPool()) {
        return false;
    }
    return true;
}

bool LegacyScriptPubKeyMan::IsHDEnabled() const
{
    return !m_hd_chain.seed_id.IsNull();
}

bool LegacyScriptPubKeyMan::CanGetAddresses(bool internal) const
{
    LOCK(cs_KeyStore);
    // Check if the keypool has keys
    bool keypool_has_keys;
    if (internal && m_storage.CanSupportFeature(FEATURE_HD_SPLIT)) {
        keypool_has_keys = setInternalKeyPool.size() > 0;
    } else {
        keypool_has_keys = KeypoolCountExternalKeys() > 0;
    }
    // If the keypool doesn't have keys, check if we can generate them
    if (!keypool_has_keys) {
        return CanGenerateKeys();
    }
    return keypool_has_keys;
}

bool LegacyScriptPubKeyMan::Upgrade(int prev_version, int new_version, bilingual_str& error)
{
    LOCK(cs_KeyStore);
    bool hd_upgrade = false;
    bool split_upgrade = false;
    if (IsFeatureSupported(new_version, FEATURE_HD) && !IsHDEnabled()) {
        WalletLogPrintf("Upgrading wallet to HD\n");
        m_storage.SetMinVersion(FEATURE_HD);

        // generate a new master key
        CPubKey masterPubKey = GenerateNewSeed();
        SetHDSeed(masterPubKey);
        hd_upgrade = true;
    }
    // Upgrade to HD chain split if necessary
    if (!IsFeatureSupported(prev_version, FEATURE_HD_SPLIT) && IsFeatureSupported(new_version, FEATURE_HD_SPLIT)) {
        WalletLogPrintf("Upgrading wallet to use HD chain split\n");
        m_storage.SetMinVersion(FEATURE_PRE_SPLIT_KEYPOOL);
        split_upgrade = FEATURE_HD_SPLIT > prev_version;
        // Upgrade the HDChain
        if (m_hd_chain.nVersion < CHDChain::VERSION_HD_CHAIN_SPLIT) {
            m_hd_chain.nVersion = CHDChain::VERSION_HD_CHAIN_SPLIT;
            if (!WalletBatch(m_storage.GetDatabase()).WriteHDChain(m_hd_chain)) {
                throw std::runtime_error(std::string(__func__) + ": writing chain failed");
            }
        }
    }
    // Mark all keys currently in the keypool as pre-split
    if (split_upgrade) {
        MarkPreSplitKeys();
    }
    // Regenerate the keypool if upgraded to HD
    if (hd_upgrade) {
        if (!TopUp()) {
            error = _("Unable to generate keys");
            return false;
        }
    }
    return true;
}

bool LegacyScriptPubKeyMan::HavePrivateKeys() const
{
    LOCK(cs_KeyStore);
    return !mapKeys.empty() || !mapCryptedKeys.empty();
}

void LegacyScriptPubKeyMan::RewriteDB()
{
    LOCK(cs_KeyStore);
    setInternalKeyPool.clear();
    setExternalKeyPool.clear();
    m_pool_key_to_index.clear();
    // Note: can't top-up keypool here, because wallet is locked.
    // User will be prompted to unlock wallet the next operation
    // that requires a new key.
}

static int64_t GetOldestKeyTimeInPool(const std::set<int64_t>& setKeyPool, WalletBatch& batch) {
    if (setKeyPool.empty()) {
        return GetTime();
    }

    CKeyPool keypool;
    int64_t nIndex = *(setKeyPool.begin());
    if (!batch.ReadPool(nIndex, keypool)) {
        throw std::runtime_error(std::string(__func__) + ": read oldest key in keypool failed");
    }
    assert(keypool.vchPubKey.IsValid());
    return keypool.nTime;
}

int64_t LegacyScriptPubKeyMan::GetOldestKeyPoolTime() const
{
    LOCK(cs_KeyStore);

    WalletBatch batch(m_storage.GetDatabase());

    // load oldest key from keypool, get time and return
    int64_t oldestKey = GetOldestKeyTimeInPool(setExternalKeyPool, batch);
    if (IsHDEnabled() && m_storage.CanSupportFeature(FEATURE_HD_SPLIT)) {
        oldestKey = std::max(GetOldestKeyTimeInPool(setInternalKeyPool, batch), oldestKey);
        if (!set_pre_split_keypool.empty()) {
            oldestKey = std::max(GetOldestKeyTimeInPool(set_pre_split_keypool, batch), oldestKey);
        }
    }

    return oldestKey;
}

size_t LegacyScriptPubKeyMan::KeypoolCountExternalKeys() const
{
    LOCK(cs_KeyStore);
    return setExternalKeyPool.size() + set_pre_split_keypool.size();
}

unsigned int LegacyScriptPubKeyMan::GetKeyPoolSize() const
{
    LOCK(cs_KeyStore);
    return setInternalKeyPool.size() + setExternalKeyPool.size() + set_pre_split_keypool.size();
}

int64_t LegacyScriptPubKeyMan::GetTimeFirstKey() const
{
    LOCK(cs_KeyStore);
    return nTimeFirstKey;
}

std::unique_ptr<SigningProvider> LegacyScriptPubKeyMan::GetSolvingProvider(const CScript& script) const
{
    return std::make_unique<LegacySigningProvider>(*this);
}

bool LegacyScriptPubKeyMan::CanProvide(const CScript& script, SignatureData& sigdata)
{
    IsMineResult ismine = IsMineInner(*this, script, IsMineSigVersion::TOP, /* recurse_scripthash= */ false);
    if (ismine == IsMineResult::SPENDABLE || ismine == IsMineResult::WATCH_ONLY) {
        // If ismine, it means we recognize keys or script ids in the script, or
        // are watching the script itself, and we can at least provide metadata
        // or solving information, even if not able to sign fully.
        return true;
    } else {
        // If, given the stuff in sigdata, we could make a valid sigature, then we can provide for this script
        ProduceSignature(*this, DUMMY_SIGNATURE_CREATOR, script, sigdata);
        if (!sigdata.signatures.empty()) {
            // If we could make signatures, make sure we have a private key to actually make a signature
            bool has_privkeys = false;
            for (const auto& key_sig_pair : sigdata.signatures) {
                has_privkeys |= HaveKey(key_sig_pair.first);
            }
            return has_privkeys;
        }
        return false;
    }
}

bool LegacyScriptPubKeyMan::SignTransaction(CMutableTransaction& tx, const std::map<COutPoint, Coin>& coins, int sighash, std::map<int, std::string>& input_errors) const
{
    return ::SignTransaction(tx, this, coins, sighash, input_errors);
}

SigningResult LegacyScriptPubKeyMan::SignMessage(const std::string& message, const PKHash& pkhash, std::string& str_sig) const
{
    CKey key;
    if (!GetKey(ToKeyID(pkhash), key)) {
        return SigningResult::PRIVATE_KEY_NOT_AVAILABLE;
    }

    if (MessageSign(key, message, str_sig)) {
        return SigningResult::OK;
    }
    return SigningResult::SIGNING_FAILED;
}

TransactionError LegacyScriptPubKeyMan::FillPSBT(PartiallySignedTransaction& psbtx, const PrecomputedTransactionData& txdata, int sighash_type, bool sign, bool bip32derivs, int* n_signed) const
{
    if (n_signed) {
        *n_signed = 0;
    }
    for (unsigned int i = 0; i < psbtx.tx->vin.size(); ++i) {
        const CTxIn& txin = psbtx.tx->vin[i];
        PSBTInput& input = psbtx.inputs.at(i);

        if (PSBTInputSigned(input)) {
            continue;
        }

        // Get the Sighash type
        if (sign && input.sighash_type > 0 && input.sighash_type != sighash_type) {
            return TransactionError::SIGHASH_MISMATCH;
        }

        // Check non_witness_utxo has specified prevout
        if (input.non_witness_utxo) {
            if (txin.prevout.n >= input.non_witness_utxo->vout.size()) {
                return TransactionError::MISSING_INPUTS;
            }
        } else if (input.witness_utxo.IsNull()) {
            // There's no UTXO so we can just skip this now
            continue;
        }
        SignatureData sigdata;
        input.FillSignatureData(sigdata);
        SignPSBTInput(HidingSigningProvider(this, !sign, !bip32derivs), psbtx, i, &txdata, sighash_type);

        bool signed_one = PSBTInputSigned(input);
        if (n_signed && (signed_one || !sign)) {
            // If sign is false, we assume that we _could_ sign if we get here. This
            // will never have false negatives; it is hard to tell under what i
            // circumstances it could have false positives.
            (*n_signed)++;
        }
    }

    // Fill in the bip32 keypaths and redeemscripts for the outputs so that hardware wallets can identify change
    for (unsigned int i = 0; i < psbtx.tx->vout.size(); ++i) {
        UpdatePSBTOutput(HidingSigningProvider(this, true, !bip32derivs), psbtx, i);
    }

    return TransactionError::OK;
}

std::unique_ptr<CKeyMetadata> LegacyScriptPubKeyMan::GetMetadata(const CTxDestination& dest) const
{
    LOCK(cs_KeyStore);

    CKeyID key_id = GetKeyForDestination(*this, dest);
    if (!key_id.IsNull()) {
        auto it = mapKeyMetadata.find(key_id);
        if (it != mapKeyMetadata.end()) {
            return std::make_unique<CKeyMetadata>(it->second);
        }
    }

    CScript scriptPubKey = GetScriptForDestination(dest);
    auto it = m_script_metadata.find(CScriptID(scriptPubKey));
    if (it != m_script_metadata.end()) {
        return std::make_unique<CKeyMetadata>(it->second);
    }

    return nullptr;
}

uint256 LegacyScriptPubKeyMan::GetID() const
{
    return uint256::ONE;
}

/**
 * Update wallet first key creation time. This should be called whenever keys
 * are added to the wallet, with the oldest key creation time.
 */
void LegacyScriptPubKeyMan::UpdateTimeFirstKey(int64_t nCreateTime)
{
    AssertLockHeld(cs_KeyStore);
    if (nCreateTime <= 1) {
        // Cannot determine birthday information, so set the wallet birthday to
        // the beginning of time.
        nTimeFirstKey = 1;
    } else if (!nTimeFirstKey || nCreateTime < nTimeFirstKey) {
        nTimeFirstKey = nCreateTime;
    }
}

bool LegacyScriptPubKeyMan::LoadKey(const CKey& key, const CPubKey &pubkey)
{
    return AddKeyPubKeyInner(key, pubkey);
}

bool LegacyScriptPubKeyMan::AddKeyPubKey(const CKey& secret, const CPubKey &pubkey)
{
    LOCK(cs_KeyStore);
    WalletBatch batch(m_storage.GetDatabase());
    return LegacyScriptPubKeyMan::AddKeyPubKeyWithDB(batch, secret, pubkey);
}

bool LegacyScriptPubKeyMan::AddKeyPubKeyWithDB(WalletBatch& batch, const CKey& secret, const CPubKey& pubkey)
{
    AssertLockHeld(cs_KeyStore);

    // Make sure we aren't adding private keys to private key disabled wallets
    assert(!m_storage.IsWalletFlagSet(WALLET_FLAG_DISABLE_PRIVATE_KEYS));

    // FillableSigningProvider has no concept of wallet databases, but calls AddCryptedKey
    // which is overridden below.  To avoid flushes, the database handle is
    // tunneled through to it.
    bool needsDB = !encrypted_batch;
    if (needsDB) {
        encrypted_batch = &batch;
    }
    if (!AddKeyPubKeyInner(secret, pubkey)) {
        if (needsDB) encrypted_batch = nullptr;
        return false;
    }
    if (needsDB) encrypted_batch = nullptr;

    // check if we need to remove from watch-only
    CScript script;
    script = GetScriptForDestination(PKHash(pubkey));
    if (HaveWatchOnly(script)) {
        RemoveWatchOnly(script);
    }
    script = GetScriptForRawPubKey(pubkey);
    if (HaveWatchOnly(script)) {
        RemoveWatchOnly(script);
    }

    if (!m_storage.HasEncryptionKeys()) {
        return batch.WriteKey(pubkey,
                                                 secret.GetPrivKey(),
                                                 mapKeyMetadata[pubkey.GetID()]);
    }
    m_storage.UnsetBlankWalletFlag(batch);
    return true;
}

bool LegacyScriptPubKeyMan::LoadCScript(const CScript& redeemScript)
{
    /* A sanity check was added in pull #3843 to avoid adding redeemScripts
     * that never can be redeemed. However, old wallets may still contain
     * these. Do not add them to the wallet and warn. */
    if (redeemScript.size() > MAX_SCRIPT_ELEMENT_SIZE)
    {
        std::string strAddr = EncodeDestination(ScriptHash(redeemScript));
        WalletLogPrintf("%s: Warning: This wallet contains a redeemScript of size %i which exceeds maximum size %i thus can never be redeemed. Do not use address %s.\n", __func__, redeemScript.size(), MAX_SCRIPT_ELEMENT_SIZE, strAddr);
        return true;
    }

    return FillableSigningProvider::AddCScript(redeemScript);
}

void LegacyScriptPubKeyMan::LoadKeyMetadata(const CKeyID& keyID, const CKeyMetadata& meta)
{
    LOCK(cs_KeyStore);
    UpdateTimeFirstKey(meta.nCreateTime);
    mapKeyMetadata[keyID] = meta;
}

void LegacyScriptPubKeyMan::LoadScriptMetadata(const CScriptID& script_id, const CKeyMetadata& meta)
{
    LOCK(cs_KeyStore);
    UpdateTimeFirstKey(meta.nCreateTime);
    m_script_metadata[script_id] = meta;
}

bool LegacyScriptPubKeyMan::AddKeyPubKeyInner(const CKey& key, const CPubKey &pubkey)
{
    LOCK(cs_KeyStore);
    if (!m_storage.HasEncryptionKeys()) {
        return FillableSigningProvider::AddKeyPubKey(key, pubkey);
    }

    if (m_storage.IsLocked()) {
        return false;
    }

    std::vector<unsigned char> vchCryptedSecret;
    CKeyingMaterial vchSecret(key.begin(), key.end());
    if (!EncryptSecret(m_storage.GetEncryptionKey(), vchSecret, pubkey.GetHash(), vchCryptedSecret)) {
        return false;
    }

    if (!AddCryptedKey(pubkey, vchCryptedSecret)) {
        return false;
    }
    return true;
}

bool LegacyScriptPubKeyMan::LoadCryptedKey(const CPubKey &vchPubKey, const std::vector<unsigned char> &vchCryptedSecret, bool checksum_valid)
{
    // Set fDecryptionThoroughlyChecked to false when the checksum is invalid
    if (!checksum_valid) {
        fDecryptionThoroughlyChecked = false;
    }

    return AddCryptedKeyInner(vchPubKey, vchCryptedSecret);
}

bool LegacyScriptPubKeyMan::AddCryptedKeyInner(const CPubKey &vchPubKey, const std::vector<unsigned char> &vchCryptedSecret)
{
    LOCK(cs_KeyStore);
    assert(mapKeys.empty());

    mapCryptedKeys[vchPubKey.GetID()] = make_pair(vchPubKey, vchCryptedSecret);
    ImplicitlyLearnRelatedKeyScripts(vchPubKey);
    return true;
}

bool LegacyScriptPubKeyMan::AddCryptedKey(const CPubKey &vchPubKey,
                            const std::vector<unsigned char> &vchCryptedSecret)
{
    if (!AddCryptedKeyInner(vchPubKey, vchCryptedSecret))
        return false;
    {
        LOCK(cs_KeyStore);
        if (encrypted_batch)
            return encrypted_batch->WriteCryptedKey(vchPubKey,
                                                        vchCryptedSecret,
                                                        mapKeyMetadata[vchPubKey.GetID()]);
        else
            return WalletBatch(m_storage.GetDatabase()).WriteCryptedKey(vchPubKey,
                                                            vchCryptedSecret,
                                                            mapKeyMetadata[vchPubKey.GetID()]);
    }
}

bool LegacyScriptPubKeyMan::HaveWatchOnly(const CScript &dest) const
{
    LOCK(cs_KeyStore);
    return setWatchOnly.count(dest) > 0;
}

bool LegacyScriptPubKeyMan::HaveWatchOnly() const
{
    LOCK(cs_KeyStore);
    return (!setWatchOnly.empty());
}

static bool ExtractPubKey(const CScript &dest, CPubKey& pubKeyOut)
{
    std::vector<std::vector<unsigned char>> solutions;
    return Solver(dest, solutions) == TxoutType::PUBKEY &&
        (pubKeyOut = CPubKey(solutions[0])).IsFullyValid();
}

bool LegacyScriptPubKeyMan::RemoveWatchOnly(const CScript &dest)
{
    {
        LOCK(cs_KeyStore);
        setWatchOnly.erase(dest);
        CPubKey pubKey;
        if (ExtractPubKey(dest, pubKey)) {
            mapWatchKeys.erase(pubKey.GetID());
        }
        // Related CScripts are not removed; having superfluous scripts around is
        // harmless (see comment in ImplicitlyLearnRelatedKeyScripts).
    }

    if (!HaveWatchOnly())
        NotifyWatchonlyChanged(false);
    if (!WalletBatch(m_storage.GetDatabase()).EraseWatchOnly(dest))
        return false;

    return true;
}

bool LegacyScriptPubKeyMan::LoadWatchOnly(const CScript &dest)
{
    return AddWatchOnlyInMem(dest);
}

bool LegacyScriptPubKeyMan::AddWatchOnlyInMem(const CScript &dest)
{
    LOCK(cs_KeyStore);
    setWatchOnly.insert(dest);
    CPubKey pubKey;
    if (ExtractPubKey(dest, pubKey)) {
        mapWatchKeys[pubKey.GetID()] = pubKey;
        ImplicitlyLearnRelatedKeyScripts(pubKey);
    }
    return true;
}

bool LegacyScriptPubKeyMan::AddWatchOnlyWithDB(WalletBatch &batch, const CScript& dest)
{
    if (!AddWatchOnlyInMem(dest))
        return false;
    const CKeyMetadata& meta = m_script_metadata[CScriptID(dest)];
    UpdateTimeFirstKey(meta.nCreateTime);
    NotifyWatchonlyChanged(true);
    if (batch.WriteWatchOnly(dest, meta)) {
        m_storage.UnsetBlankWalletFlag(batch);
        return true;
    }
    return false;
}

bool LegacyScriptPubKeyMan::AddWatchOnlyWithDB(WalletBatch &batch, const CScript& dest, int64_t create_time)
{
    m_script_metadata[CScriptID(dest)].nCreateTime = create_time;
    return AddWatchOnlyWithDB(batch, dest);
}

bool LegacyScriptPubKeyMan::AddWatchOnly(const CScript& dest)
{
    WalletBatch batch(m_storage.GetDatabase());
    return AddWatchOnlyWithDB(batch, dest);
}

bool LegacyScriptPubKeyMan::AddWatchOnly(const CScript& dest, int64_t nCreateTime)
{
    m_script_metadata[CScriptID(dest)].nCreateTime = nCreateTime;
    return AddWatchOnly(dest);
}

void LegacyScriptPubKeyMan::LoadHDChain(const CHDChain& chain)
{
    LOCK(cs_KeyStore);
    m_hd_chain = chain;
}

void LegacyScriptPubKeyMan::AddHDChain(const CHDChain& chain)
{
    LOCK(cs_KeyStore);
    // Store the new chain
    if (!WalletBatch(m_storage.GetDatabase()).WriteHDChain(chain)) {
        throw std::runtime_error(std::string(__func__) + ": writing chain failed");
    }
    // When there's an old chain, add it as an inactive chain as we are now rotating hd chains
    if (!m_hd_chain.seed_id.IsNull()) {
        AddInactiveHDChain(m_hd_chain);
    }

    m_hd_chain = chain;
}

void LegacyScriptPubKeyMan::AddInactiveHDChain(const CHDChain& chain)
{
    LOCK(cs_KeyStore);
    assert(!chain.seed_id.IsNull());
    m_inactive_hd_chains[chain.seed_id] = chain;
}

bool LegacyScriptPubKeyMan::HaveKey(const CKeyID &address) const
{
    LOCK(cs_KeyStore);
    if (!m_storage.HasEncryptionKeys()) {
        return FillableSigningProvider::HaveKey(address);
    }
    return mapCryptedKeys.count(address) > 0;
}

bool LegacyScriptPubKeyMan::GetKey(const CKeyID &address, CKey& keyOut) const
{
    LOCK(cs_KeyStore);
    if (!m_storage.HasEncryptionKeys()) {
        return FillableSigningProvider::GetKey(address, keyOut);
    }

    CryptedKeyMap::const_iterator mi = mapCryptedKeys.find(address);
    if (mi != mapCryptedKeys.end())
    {
        const CPubKey &vchPubKey = (*mi).second.first;
        const std::vector<unsigned char> &vchCryptedSecret = (*mi).second.second;
        return DecryptKey(m_storage.GetEncryptionKey(), vchCryptedSecret, vchPubKey, keyOut);
    }
    return false;
}

bool LegacyScriptPubKeyMan::GetKeyOrigin(const CKeyID& keyID, KeyOriginInfo& info) const
{
    CKeyMetadata meta;
    {
        LOCK(cs_KeyStore);
        auto it = mapKeyMetadata.find(keyID);
        if (it != mapKeyMetadata.end()) {
            meta = it->second;
        }
    }
    if (meta.has_key_origin) {
        std::copy(meta.key_origin.fingerprint, meta.key_origin.fingerprint + 4, info.fingerprint);
        info.path = meta.key_origin.path;
    } else { // Single pubkeys get the master fingerprint of themselves
        std::copy(keyID.begin(), keyID.begin() + 4, info.fingerprint);
    }
    return true;
}

bool LegacyScriptPubKeyMan::GetWatchPubKey(const CKeyID &address, CPubKey &pubkey_out) const
{
    LOCK(cs_KeyStore);
    WatchKeyMap::const_iterator it = mapWatchKeys.find(address);
    if (it != mapWatchKeys.end()) {
        pubkey_out = it->second;
        return true;
    }
    return false;
}

bool LegacyScriptPubKeyMan::GetPubKey(const CKeyID &address, CPubKey& vchPubKeyOut) const
{
    LOCK(cs_KeyStore);
    if (!m_storage.HasEncryptionKeys()) {
        if (!FillableSigningProvider::GetPubKey(address, vchPubKeyOut)) {
            return GetWatchPubKey(address, vchPubKeyOut);
        }
        return true;
    }

    CryptedKeyMap::const_iterator mi = mapCryptedKeys.find(address);
    if (mi != mapCryptedKeys.end())
    {
        vchPubKeyOut = (*mi).second.first;
        return true;
    }
    // Check for watch-only pubkeys
    return GetWatchPubKey(address, vchPubKeyOut);
}

CPubKey LegacyScriptPubKeyMan::GenerateNewKey(WalletBatch &batch, CHDChain& hd_chain, bool internal)
{
    assert(!m_storage.IsWalletFlagSet(WALLET_FLAG_DISABLE_PRIVATE_KEYS));
    assert(!m_storage.IsWalletFlagSet(WALLET_FLAG_BLANK_WALLET));
    AssertLockHeld(cs_KeyStore);
    bool fCompressed = m_storage.CanSupportFeature(FEATURE_COMPRPUBKEY); // default to compressed public keys if we want 0.6.0 wallets

    CKey secret;

    // Create new metadata
    int64_t nCreationTime = GetTime();
    CKeyMetadata metadata(nCreationTime);

    // use HD key derivation if HD was enabled during wallet creation and a seed is present
    if (IsHDEnabled()) {
        DeriveNewChildKey(batch, metadata, secret, hd_chain, (m_storage.CanSupportFeature(FEATURE_HD_SPLIT) ? internal : false));
    } else {
        secret.MakeNewKey(fCompressed);
    }

    // Compressed public keys were introduced in version 0.6.0
    if (fCompressed) {
        m_storage.SetMinVersion(FEATURE_COMPRPUBKEY);
    }

    CPubKey pubkey = secret.GetPubKey();
    assert(secret.VerifyPubKey(pubkey));

    mapKeyMetadata[pubkey.GetID()] = metadata;
    UpdateTimeFirstKey(nCreationTime);

    if (!AddKeyPubKeyWithDB(batch, secret, pubkey)) {
        throw std::runtime_error(std::string(__func__) + ": AddKey failed");
    }
    return pubkey;
}

void LegacyScriptPubKeyMan::DeriveNewChildKey(WalletBatch &batch, CKeyMetadata& metadata, CKey& secret, CHDChain& hd_chain, bool internal)
{
    // for now we use a fixed keypath scheme of m/0'/0'/k
    CKey seed;                     //seed (256bit)
    CExtKey masterKey;             //hd master key
    CExtKey accountKey;            //key at m/0'
    CExtKey chainChildKey;         //key at m/0'/0' (external) or m/0'/1' (internal)
    CExtKey childKey;              //key at m/0'/0'/<n>'

    // try to get the seed
    if (!GetKey(hd_chain.seed_id, seed))
        throw std::runtime_error(std::string(__func__) + ": seed not found");

    masterKey.SetSeed(seed.begin(), seed.size());

    // derive m/0'
    // use hardened derivation (child keys >= 0x80000000 are hardened after bip32)
    masterKey.Derive(accountKey, BIP32_HARDENED_KEY_LIMIT);

    // derive m/0'/0' (external chain) OR m/0'/1' (internal chain)
    assert(internal ? m_storage.CanSupportFeature(FEATURE_HD_SPLIT) : true);
    accountKey.Derive(chainChildKey, BIP32_HARDENED_KEY_LIMIT+(internal ? 1 : 0));

    // derive child key at next index, skip keys already known to the wallet
    do {
        // always derive hardened keys
        // childIndex | BIP32_HARDENED_KEY_LIMIT = derive childIndex in hardened child-index-range
        // example: 1 | BIP32_HARDENED_KEY_LIMIT == 0x80000001 == 2147483649
        if (internal) {
            chainChildKey.Derive(childKey, hd_chain.nInternalChainCounter | BIP32_HARDENED_KEY_LIMIT);
            metadata.hdKeypath = "m/0'/1'/" + ToString(hd_chain.nInternalChainCounter) + "'";
            metadata.key_origin.path.push_back(0 | BIP32_HARDENED_KEY_LIMIT);
            metadata.key_origin.path.push_back(1 | BIP32_HARDENED_KEY_LIMIT);
            metadata.key_origin.path.push_back(hd_chain.nInternalChainCounter | BIP32_HARDENED_KEY_LIMIT);
            hd_chain.nInternalChainCounter++;
        }
        else {
            chainChildKey.Derive(childKey, hd_chain.nExternalChainCounter | BIP32_HARDENED_KEY_LIMIT);
            metadata.hdKeypath = "m/0'/0'/" + ToString(hd_chain.nExternalChainCounter) + "'";
            metadata.key_origin.path.push_back(0 | BIP32_HARDENED_KEY_LIMIT);
            metadata.key_origin.path.push_back(0 | BIP32_HARDENED_KEY_LIMIT);
            metadata.key_origin.path.push_back(hd_chain.nExternalChainCounter | BIP32_HARDENED_KEY_LIMIT);
            hd_chain.nExternalChainCounter++;
        }
    } while (HaveKey(childKey.key.GetPubKey().GetID()));
    secret = childKey.key;
    metadata.hd_seed_id = hd_chain.seed_id;
    CKeyID master_id = masterKey.key.GetPubKey().GetID();
    std::copy(master_id.begin(), master_id.begin() + 4, metadata.key_origin.fingerprint);
    metadata.has_key_origin = true;
    // update the chain model in the database
    if (hd_chain.seed_id == m_hd_chain.seed_id && !batch.WriteHDChain(hd_chain))
        throw std::runtime_error(std::string(__func__) + ": writing HD chain model failed");
}

void LegacyScriptPubKeyMan::LoadKeyPool(int64_t nIndex, const CKeyPool &keypool)
{
    LOCK(cs_KeyStore);
    if (keypool.m_pre_split) {
        set_pre_split_keypool.insert(nIndex);
    } else if (keypool.fInternal) {
        setInternalKeyPool.insert(nIndex);
    } else {
        setExternalKeyPool.insert(nIndex);
    }
    m_max_keypool_index = std::max(m_max_keypool_index, nIndex);
    m_pool_key_to_index[keypool.vchPubKey.GetID()] = nIndex;

    // If no metadata exists yet, create a default with the pool key's
    // creation time. Note that this may be overwritten by actually
    // stored metadata for that key later, which is fine.
    CKeyID keyid = keypool.vchPubKey.GetID();
    if (mapKeyMetadata.count(keyid) == 0)
        mapKeyMetadata[keyid] = CKeyMetadata(keypool.nTime);
}

bool LegacyScriptPubKeyMan::CanGenerateKeys() const
{
    // A wallet can generate keys if it has an HD seed (IsHDEnabled) or it is a non-HD wallet (pre FEATURE_HD)
    LOCK(cs_KeyStore);
    return IsHDEnabled() || !m_storage.CanSupportFeature(FEATURE_HD);
}

CPubKey LegacyScriptPubKeyMan::GenerateNewSeed()
{
    assert(!m_storage.IsWalletFlagSet(WALLET_FLAG_DISABLE_PRIVATE_KEYS));
    CKey key;
    key.MakeNewKey(true);
    return DeriveNewSeed(key);
}

CPubKey LegacyScriptPubKeyMan::DeriveNewSeed(const CKey& key)
{
    int64_t nCreationTime = GetTime();
    CKeyMetadata metadata(nCreationTime);

    // calculate the seed
    CPubKey seed = key.GetPubKey();
    assert(key.VerifyPubKey(seed));

    // set the hd keypath to "s" -> Seed, refers the seed to itself
    metadata.hdKeypath     = "s";
    metadata.has_key_origin = false;
    metadata.hd_seed_id = seed.GetID();

    {
        LOCK(cs_KeyStore);

        // mem store the metadata
        mapKeyMetadata[seed.GetID()] = metadata;

        // write the key&metadata to the database
        if (!AddKeyPubKey(key, seed))
            throw std::runtime_error(std::string(__func__) + ": AddKeyPubKey failed");
    }

    return seed;
}

void LegacyScriptPubKeyMan::SetHDSeed(const CPubKey& seed)
{
    LOCK(cs_KeyStore);
    // store the keyid (hash160) together with
    // the child index counter in the database
    // as a hdchain object
    CHDChain newHdChain;
    newHdChain.nVersion = m_storage.CanSupportFeature(FEATURE_HD_SPLIT) ? CHDChain::VERSION_HD_CHAIN_SPLIT : CHDChain::VERSION_HD_BASE;
    newHdChain.seed_id = seed.GetID();
    AddHDChain(newHdChain);
    NotifyCanGetAddressesChanged();
    WalletBatch batch(m_storage.GetDatabase());
    m_storage.UnsetBlankWalletFlag(batch);
}

/**
 * Mark old keypool keys as used,
 * and generate all new keys
 */
bool LegacyScriptPubKeyMan::NewKeyPool()
{
    if (m_storage.IsWalletFlagSet(WALLET_FLAG_DISABLE_PRIVATE_KEYS)) {
        return false;
    }
    {
        LOCK(cs_KeyStore);
        WalletBatch batch(m_storage.GetDatabase());

        for (const int64_t nIndex : setInternalKeyPool) {
            batch.ErasePool(nIndex);
        }
        setInternalKeyPool.clear();

        for (const int64_t nIndex : setExternalKeyPool) {
            batch.ErasePool(nIndex);
        }
        setExternalKeyPool.clear();

        for (const int64_t nIndex : set_pre_split_keypool) {
            batch.ErasePool(nIndex);
        }
        set_pre_split_keypool.clear();

        m_pool_key_to_index.clear();

        if (!TopUp()) {
            return false;
        }
        WalletLogPrintf("LegacyScriptPubKeyMan::NewKeyPool rewrote keypool\n");
    }
    return true;
}

bool LegacyScriptPubKeyMan::TopUp(unsigned int kpSize)
{
    if (!CanGenerateKeys()) {
        return false;
    }
    {
        LOCK(cs_KeyStore);

        if (m_storage.IsLocked()) return false;

        // Top up key pool
        unsigned int nTargetSize;
        if (kpSize > 0)
            nTargetSize = kpSize;
        else
            nTargetSize = std::max(gArgs.GetArg("-keypool", DEFAULT_KEYPOOL_SIZE), (int64_t) 0);

        // count amount of available keys (internal, external)
        // make sure the keypool of external and internal keys fits the user selected target (-keypool)
        int64_t missingExternal = std::max(std::max((int64_t) nTargetSize, (int64_t) 1) - (int64_t)setExternalKeyPool.size(), (int64_t) 0);
        int64_t missingInternal = std::max(std::max((int64_t) nTargetSize, (int64_t) 1) - (int64_t)setInternalKeyPool.size(), (int64_t) 0);

        if (!IsHDEnabled() || !m_storage.CanSupportFeature(FEATURE_HD_SPLIT))
        {
            // don't create extra internal keys
            missingInternal = 0;
        }
        bool internal = false;
        WalletBatch batch(m_storage.GetDatabase());
        for (int64_t i = missingInternal + missingExternal; i--;)
        {
            if (i < missingInternal) {
                internal = true;
            }

            CPubKey pubkey(GenerateNewKey(batch, m_hd_chain, internal));
            AddKeypoolPubkeyWithDB(pubkey, internal, batch);
        }
        if (missingInternal + missingExternal > 0) {
            WalletLogPrintf("keypool added %d keys (%d internal), size=%u (%u internal)\n", missingInternal + missingExternal, missingInternal, setInternalKeyPool.size() + setExternalKeyPool.size() + set_pre_split_keypool.size(), setInternalKeyPool.size());
        }
    }
    NotifyCanGetAddressesChanged();
    return true;
}

void LegacyScriptPubKeyMan::AddKeypoolPubkeyWithDB(const CPubKey& pubkey, const bool internal, WalletBatch& batch)
{
    LOCK(cs_KeyStore);
    assert(m_max_keypool_index < std::numeric_limits<int64_t>::max()); // How in the hell did you use so many keys?
    int64_t index = ++m_max_keypool_index;
    if (!batch.WritePool(index, CKeyPool(pubkey, internal))) {
        throw std::runtime_error(std::string(__func__) + ": writing imported pubkey failed");
    }
    if (internal) {
        setInternalKeyPool.insert(index);
    } else {
        setExternalKeyPool.insert(index);
    }
    m_pool_key_to_index[pubkey.GetID()] = index;
}

void LegacyScriptPubKeyMan::KeepDestination(int64_t nIndex, const OutputType& type)
{
    assert(type != OutputType::BECH32M);
    // Remove from key pool
    WalletBatch batch(m_storage.GetDatabase());
    batch.ErasePool(nIndex);
    CPubKey pubkey;
    bool have_pk = GetPubKey(m_index_to_reserved_key.at(nIndex), pubkey);
    assert(have_pk);
    LearnRelatedScripts(pubkey, type);
    m_index_to_reserved_key.erase(nIndex);
    WalletLogPrintf("keypool keep %d\n", nIndex);
}

void LegacyScriptPubKeyMan::ReturnDestination(int64_t nIndex, bool fInternal, const CTxDestination&)
{
    // Return to key pool
    {
        LOCK(cs_KeyStore);
        if (fInternal) {
            setInternalKeyPool.insert(nIndex);
        } else if (!set_pre_split_keypool.empty()) {
            set_pre_split_keypool.insert(nIndex);
        } else {
            setExternalKeyPool.insert(nIndex);
        }
        CKeyID& pubkey_id = m_index_to_reserved_key.at(nIndex);
        m_pool_key_to_index[pubkey_id] = nIndex;
        m_index_to_reserved_key.erase(nIndex);
        NotifyCanGetAddressesChanged();
    }
    WalletLogPrintf("keypool return %d\n", nIndex);
}

bool LegacyScriptPubKeyMan::GetKeyFromPool(CPubKey& result, const OutputType type, bool internal)
{
    assert(type != OutputType::BECH32M);
    if (!CanGetAddresses(internal)) {
        return false;
    }

    CKeyPool keypool;
    {
        LOCK(cs_KeyStore);
        int64_t nIndex;
        if (!ReserveKeyFromKeyPool(nIndex, keypool, internal) && !m_storage.IsWalletFlagSet(WALLET_FLAG_DISABLE_PRIVATE_KEYS)) {
            if (m_storage.IsLocked()) return false;
            WalletBatch batch(m_storage.GetDatabase());
            result = GenerateNewKey(batch, m_hd_chain, internal);
            return true;
        }
        KeepDestination(nIndex, type);
        result = keypool.vchPubKey;
    }
    return true;
}

bool LegacyScriptPubKeyMan::ReserveKeyFromKeyPool(int64_t& nIndex, CKeyPool& keypool, bool fRequestedInternal)
{
    nIndex = -1;
    keypool.vchPubKey = CPubKey();
    {
        LOCK(cs_KeyStore);

        bool fReturningInternal = fRequestedInternal;
        fReturningInternal &= (IsHDEnabled() && m_storage.CanSupportFeature(FEATURE_HD_SPLIT)) || m_storage.IsWalletFlagSet(WALLET_FLAG_DISABLE_PRIVATE_KEYS);
        bool use_split_keypool = set_pre_split_keypool.empty();
        std::set<int64_t>& setKeyPool = use_split_keypool ? (fReturningInternal ? setInternalKeyPool : setExternalKeyPool) : set_pre_split_keypool;

        // Get the oldest key
        if (setKeyPool.empty()) {
            return false;
        }

        WalletBatch batch(m_storage.GetDatabase());

        auto it = setKeyPool.begin();
        nIndex = *it;
        setKeyPool.erase(it);
        if (!batch.ReadPool(nIndex, keypool)) {
            throw std::runtime_error(std::string(__func__) + ": read failed");
        }
        CPubKey pk;
        if (!GetPubKey(keypool.vchPubKey.GetID(), pk)) {
            throw std::runtime_error(std::string(__func__) + ": unknown key in key pool");
        }
        // If the key was pre-split keypool, we don't care about what type it is
        if (use_split_keypool && keypool.fInternal != fReturningInternal) {
            throw std::runtime_error(std::string(__func__) + ": keypool entry misclassified");
        }
        if (!keypool.vchPubKey.IsValid()) {
            throw std::runtime_error(std::string(__func__) + ": keypool entry invalid");
        }

        assert(m_index_to_reserved_key.count(nIndex) == 0);
        m_index_to_reserved_key[nIndex] = keypool.vchPubKey.GetID();
        m_pool_key_to_index.erase(keypool.vchPubKey.GetID());
        WalletLogPrintf("keypool reserve %d\n", nIndex);
    }
    NotifyCanGetAddressesChanged();
    return true;
}

void LegacyScriptPubKeyMan::LearnRelatedScripts(const CPubKey& key, OutputType type)
{
    assert(type != OutputType::BECH32M);
    if (key.IsCompressed() && (type == OutputType::P2SH_SEGWIT || type == OutputType::BECH32)) {
        CTxDestination witdest = WitnessV0KeyHash(key.GetID());
        CScript witprog = GetScriptForDestination(witdest);
        // Make sure the resulting program is solvable.
        assert(IsSolvable(*this, witprog));
        AddCScript(witprog);
    }
}

void LegacyScriptPubKeyMan::LearnAllRelatedScripts(const CPubKey& key)
{
    // OutputType::P2SH_SEGWIT always adds all necessary scripts for all types.
    LearnRelatedScripts(key, OutputType::P2SH_SEGWIT);
}

void LegacyScriptPubKeyMan::MarkReserveKeysAsUsed(int64_t keypool_id)
{
    AssertLockHeld(cs_KeyStore);
    bool internal = setInternalKeyPool.count(keypool_id);
    if (!internal) assert(setExternalKeyPool.count(keypool_id) || set_pre_split_keypool.count(keypool_id));
    std::set<int64_t> *setKeyPool = internal ? &setInternalKeyPool : (set_pre_split_keypool.empty() ? &setExternalKeyPool : &set_pre_split_keypool);
    auto it = setKeyPool->begin();

    WalletBatch batch(m_storage.GetDatabase());
    while (it != std::end(*setKeyPool)) {
        const int64_t& index = *(it);
        if (index > keypool_id) break; // set*KeyPool is ordered

        CKeyPool keypool;
        if (batch.ReadPool(index, keypool)) { //TODO: This should be unnecessary
            m_pool_key_to_index.erase(keypool.vchPubKey.GetID());
        }
        LearnAllRelatedScripts(keypool.vchPubKey);
        batch.ErasePool(index);
        WalletLogPrintf("keypool index %d removed\n", index);
        it = setKeyPool->erase(it);
    }
}

std::vector<CKeyID> GetAffectedKeys(const CScript& spk, const SigningProvider& provider)
{
    std::vector<CScript> dummy;
    FlatSigningProvider out;
    InferDescriptor(spk, provider)->Expand(0, DUMMY_SIGNING_PROVIDER, dummy, out);
    std::vector<CKeyID> ret;
    for (const auto& entry : out.pubkeys) {
        ret.push_back(entry.first);
    }
    return ret;
}

void LegacyScriptPubKeyMan::MarkPreSplitKeys()
{
    WalletBatch batch(m_storage.GetDatabase());
    for (auto it = setExternalKeyPool.begin(); it != setExternalKeyPool.end();) {
        int64_t index = *it;
        CKeyPool keypool;
        if (!batch.ReadPool(index, keypool)) {
            throw std::runtime_error(std::string(__func__) + ": read keypool entry failed");
        }
        keypool.m_pre_split = true;
        if (!batch.WritePool(index, keypool)) {
            throw std::runtime_error(std::string(__func__) + ": writing modified keypool entry failed");
        }
        set_pre_split_keypool.insert(index);
        it = setExternalKeyPool.erase(it);
    }
}

bool LegacyScriptPubKeyMan::AddCScript(const CScript& redeemScript)
{
    WalletBatch batch(m_storage.GetDatabase());
    return AddCScriptWithDB(batch, redeemScript);
}

bool LegacyScriptPubKeyMan::AddCScriptWithDB(WalletBatch& batch, const CScript& redeemScript)
{
    if (!FillableSigningProvider::AddCScript(redeemScript))
        return false;
    if (batch.WriteCScript(Hash160(redeemScript), redeemScript)) {
        m_storage.UnsetBlankWalletFlag(batch);
        return true;
    }
    return false;
}

bool LegacyScriptPubKeyMan::AddKeyOriginWithDB(WalletBatch& batch, const CPubKey& pubkey, const KeyOriginInfo& info)
{
    LOCK(cs_KeyStore);
    std::copy(info.fingerprint, info.fingerprint + 4, mapKeyMetadata[pubkey.GetID()].key_origin.fingerprint);
    mapKeyMetadata[pubkey.GetID()].key_origin.path = info.path;
    mapKeyMetadata[pubkey.GetID()].has_key_origin = true;
    mapKeyMetadata[pubkey.GetID()].hdKeypath = WriteHDKeypath(info.path);
    return batch.WriteKeyMetadata(mapKeyMetadata[pubkey.GetID()], pubkey, true);
}

bool LegacyScriptPubKeyMan::ImportScripts(const std::set<CScript> scripts, int64_t timestamp)
{
    WalletBatch batch(m_storage.GetDatabase());
    for (const auto& entry : scripts) {
        CScriptID id(entry);
        if (HaveCScript(id)) {
            WalletLogPrintf("Already have script %s, skipping\n", HexStr(entry));
            continue;
        }
        if (!AddCScriptWithDB(batch, entry)) {
            return false;
        }

        if (timestamp > 0) {
            m_script_metadata[CScriptID(entry)].nCreateTime = timestamp;
        }
    }
    if (timestamp > 0) {
        UpdateTimeFirstKey(timestamp);
    }

    return true;
}

bool LegacyScriptPubKeyMan::ImportPrivKeys(const std::map<CKeyID, CKey>& privkey_map, const int64_t timestamp)
{
    WalletBatch batch(m_storage.GetDatabase());
    for (const auto& entry : privkey_map) {
        const CKey& key = entry.second;
        CPubKey pubkey = key.GetPubKey();
        const CKeyID& id = entry.first;
        assert(key.VerifyPubKey(pubkey));
        // Skip if we already have the key
        if (HaveKey(id)) {
            WalletLogPrintf("Already have key with pubkey %s, skipping\n", HexStr(pubkey));
            continue;
        }
        mapKeyMetadata[id].nCreateTime = timestamp;
        // If the private key is not present in the wallet, insert it.
        if (!AddKeyPubKeyWithDB(batch, key, pubkey)) {
            return false;
        }
        UpdateTimeFirstKey(timestamp);
    }
    return true;
}

bool LegacyScriptPubKeyMan::ImportPubKeys(const std::vector<CKeyID>& ordered_pubkeys, const std::map<CKeyID, CPubKey>& pubkey_map, const std::map<CKeyID, std::pair<CPubKey, KeyOriginInfo>>& key_origins, const bool add_keypool, const bool internal, const int64_t timestamp)
{
    WalletBatch batch(m_storage.GetDatabase());
    for (const auto& entry : key_origins) {
        AddKeyOriginWithDB(batch, entry.second.first, entry.second.second);
    }
    for (const CKeyID& id : ordered_pubkeys) {
        auto entry = pubkey_map.find(id);
        if (entry == pubkey_map.end()) {
            continue;
        }
        const CPubKey& pubkey = entry->second;
        CPubKey temp;
        if (GetPubKey(id, temp)) {
            // Already have pubkey, skipping
            WalletLogPrintf("Already have pubkey %s, skipping\n", HexStr(temp));
            continue;
        }
        if (!AddWatchOnlyWithDB(batch, GetScriptForRawPubKey(pubkey), timestamp)) {
            return false;
        }
        mapKeyMetadata[id].nCreateTime = timestamp;

        // Add to keypool only works with pubkeys
        if (add_keypool) {
            AddKeypoolPubkeyWithDB(pubkey, internal, batch);
            NotifyCanGetAddressesChanged();
        }
    }
    return true;
}

bool LegacyScriptPubKeyMan::ImportScriptPubKeys(const std::set<CScript>& script_pub_keys, const bool have_solving_data, const int64_t timestamp)
{
    WalletBatch batch(m_storage.GetDatabase());
    for (const CScript& script : script_pub_keys) {
        if (!have_solving_data || !IsMine(script)) { // Always call AddWatchOnly for non-solvable watch-only, so that watch timestamp gets updated
            if (!AddWatchOnlyWithDB(batch, script, timestamp)) {
                return false;
            }
        }
    }
    return true;
}

std::set<CKeyID> LegacyScriptPubKeyMan::GetKeys() const
{
    LOCK(cs_KeyStore);
    if (!m_storage.HasEncryptionKeys()) {
        return FillableSigningProvider::GetKeys();
    }
    std::set<CKeyID> set_address;
    for (const auto& mi : mapCryptedKeys) {
        set_address.insert(mi.first);
    }
    return set_address;
}

void LegacyScriptPubKeyMan::SetInternal(bool internal) {}

bool DescriptorScriptPubKeyMan::GetNewDestination(const OutputType type, CTxDestination& dest, std::string& error)
{
    // Returns true if this descriptor supports getting new addresses. Conditions where we may be unable to fetch them (e.g. locked) are caught later
    if (!CanGetAddresses(m_internal)) {
        error = "No addresses available";
        return false;
    }
    {
        LOCK(cs_desc_man);
        assert(m_wallet_descriptor.descriptor->IsSingleType()); // This is a combo descriptor which should not be an active descriptor
        std::optional<OutputType> desc_addr_type = m_wallet_descriptor.descriptor->GetOutputType();
        assert(desc_addr_type);
        if (type != *desc_addr_type) {
            throw std::runtime_error(std::string(__func__) + ": Types are inconsistent");
        }

        TopUp();

        // Get the scriptPubKey from the descriptor
        FlatSigningProvider out_keys;
        std::vector<CScript> scripts_temp;
        if (m_wallet_descriptor.range_end <= m_max_cached_index && !TopUp(1)) {
            // We can't generate anymore keys
            error = "Error: Keypool ran out, please call keypoolrefill first";
            return false;
        }
        if (!m_wallet_descriptor.descriptor->ExpandFromCache(m_wallet_descriptor.next_index, m_wallet_descriptor.cache, scripts_temp, out_keys)) {
            // We can't generate anymore keys
            error = "Error: Keypool ran out, please call keypoolrefill first";
            return false;
        }

        std::optional<OutputType> out_script_type = m_wallet_descriptor.descriptor->GetOutputType();
        if (out_script_type && out_script_type == type) {
            ExtractDestination(scripts_temp[0], dest);
        } else {
            throw std::runtime_error(std::string(__func__) + ": Types are inconsistent. Stored type does not match type of newly generated address");
        }
        m_wallet_descriptor.next_index++;
        WalletBatch(m_storage.GetDatabase()).WriteDescriptor(GetID(), m_wallet_descriptor);
        return true;
    }
}

isminetype DescriptorScriptPubKeyMan::IsMine(const CScript& script) const
{
    LOCK(cs_desc_man);
    if (m_map_script_pub_keys.count(script) > 0) {
        return ISMINE_SPENDABLE;
    }
    return ISMINE_NO;
}

bool DescriptorScriptPubKeyMan::CheckDecryptionKey(const CKeyingMaterial& master_key, bool accept_no_keys)
{
    LOCK(cs_desc_man);
    if (!m_map_keys.empty()) {
        return false;
    }

    bool keyPass = m_map_crypted_keys.empty(); // Always pass when there are no encrypted keys
    bool keyFail = false;
    for (const auto& mi : m_map_crypted_keys) {
        const CPubKey &pubkey = mi.second.first;
        const std::vector<unsigned char> &crypted_secret = mi.second.second;
        CKey key;
        if (!DecryptKey(master_key, crypted_secret, pubkey, key)) {
            keyFail = true;
            break;
        }
        keyPass = true;
        if (m_decryption_thoroughly_checked)
            break;
    }
    if (keyPass && keyFail) {
        LogPrintf("The wallet is probably corrupted: Some keys decrypt but not all.\n");
        throw std::runtime_error("Error unlocking wallet: some keys decrypt but not all. Your wallet file may be corrupt.");
    }
    if (keyFail || (!keyPass && !accept_no_keys)) {
        return false;
    }
    m_decryption_thoroughly_checked = true;
    return true;
}

bool DescriptorScriptPubKeyMan::Encrypt(const CKeyingMaterial& master_key, WalletBatch* batch)
{
    LOCK(cs_desc_man);
    if (!m_map_crypted_keys.empty()) {
        return false;
    }

    for (const KeyMap::value_type& key_in : m_map_keys)
    {
        const CKey &key = key_in.second;
        CPubKey pubkey = key.GetPubKey();
        CKeyingMaterial secret(key.begin(), key.end());
        std::vector<unsigned char> crypted_secret;
        if (!EncryptSecret(master_key, secret, pubkey.GetHash(), crypted_secret)) {
            return false;
        }
        m_map_crypted_keys[pubkey.GetID()] = make_pair(pubkey, crypted_secret);
        batch->WriteCryptedDescriptorKey(GetID(), pubkey, crypted_secret);
    }
    m_map_keys.clear();
    return true;
}

bool DescriptorScriptPubKeyMan::GetReservedDestination(const OutputType type, bool internal, CTxDestination& address, int64_t& index, CKeyPool& keypool, std::string& error)
{
    LOCK(cs_desc_man);
    bool result = GetNewDestination(type, address, error);
    index = m_wallet_descriptor.next_index - 1;
    return result;
}

void DescriptorScriptPubKeyMan::ReturnDestination(int64_t index, bool internal, const CTxDestination& addr)
{
    LOCK(cs_desc_man);
    // Only return when the index was the most recent
    if (m_wallet_descriptor.next_index - 1 == index) {
        m_wallet_descriptor.next_index--;
    }
    WalletBatch(m_storage.GetDatabase()).WriteDescriptor(GetID(), m_wallet_descriptor);
    NotifyCanGetAddressesChanged();
}

std::map<CKeyID, CKey> DescriptorScriptPubKeyMan::GetKeys() const
{
    AssertLockHeld(cs_desc_man);
    if (m_storage.HasEncryptionKeys() && !m_storage.IsLocked()) {
        KeyMap keys;
        for (auto key_pair : m_map_crypted_keys) {
            const CPubKey& pubkey = key_pair.second.first;
            const std::vector<unsigned char>& crypted_secret = key_pair.second.second;
            CKey key;
            DecryptKey(m_storage.GetEncryptionKey(), crypted_secret, pubkey, key);
            keys[pubkey.GetID()] = key;
        }
        return keys;
    }
    return m_map_keys;
}

bool DescriptorScriptPubKeyMan::TopUp(unsigned int size)
{
    LOCK(cs_desc_man);
    unsigned int target_size;
    if (size > 0) {
        target_size = size;
    } else {
        target_size = std::max(gArgs.GetArg("-keypool", DEFAULT_KEYPOOL_SIZE), (int64_t) 1);
    }

    // Calculate the new range_end
    int32_t new_range_end = std::max(m_wallet_descriptor.next_index + (int32_t)target_size, m_wallet_descriptor.range_end);

    // If the descriptor is not ranged, we actually just want to fill the first cache item
    if (!m_wallet_descriptor.descriptor->IsRange()) {
        new_range_end = 1;
        m_wallet_descriptor.range_end = 1;
        m_wallet_descriptor.range_start = 0;
    }

    FlatSigningProvider provider;
    provider.keys = GetKeys();

    WalletBatch batch(m_storage.GetDatabase());
    uint256 id = GetID();
    for (int32_t i = m_max_cached_index + 1; i < new_range_end; ++i) {
        FlatSigningProvider out_keys;
        std::vector<CScript> scripts_temp;
        DescriptorCache temp_cache;
        // Maybe we have a cached xpub and we can expand from the cache first
        if (!m_wallet_descriptor.descriptor->ExpandFromCache(i, m_wallet_descriptor.cache, scripts_temp, out_keys)) {
            if (!m_wallet_descriptor.descriptor->Expand(i, provider, scripts_temp, out_keys, &temp_cache)) return false;
        }
        // Add all of the scriptPubKeys to the scriptPubKey set
        for (const CScript& script : scripts_temp) {
            m_map_script_pub_keys[script] = i;
        }
        for (const auto& pk_pair : out_keys.pubkeys) {
            const CPubKey& pubkey = pk_pair.second;
            if (m_map_pubkeys.count(pubkey) != 0) {
                // We don't need to give an error here.
                // It doesn't matter which of many valid indexes the pubkey has, we just need an index where we can derive it and it's private key
                continue;
            }
            m_map_pubkeys[pubkey] = i;
        }
        // Merge and write the cache
        DescriptorCache new_items = m_wallet_descriptor.cache.MergeAndDiff(temp_cache);
        if (!batch.WriteDescriptorCacheItems(id, new_items)) {
            throw std::runtime_error(std::string(__func__) + ": writing cache items failed");
        }
        m_max_cached_index++;
    }
    m_wallet_descriptor.range_end = new_range_end;
    batch.WriteDescriptor(GetID(), m_wallet_descriptor);

    // By this point, the cache size should be the size of the entire range
    assert(m_wallet_descriptor.range_end - 1 == m_max_cached_index);

    NotifyCanGetAddressesChanged();
    return true;
}

void DescriptorScriptPubKeyMan::MarkUnusedAddresses(const CScript& script)
{
    LOCK(cs_desc_man);
    if (IsMine(script)) {
        int32_t index = m_map_script_pub_keys[script];
        if (index >= m_wallet_descriptor.next_index) {
            WalletLogPrintf("%s: Detected a used keypool item at index %d, mark all keypool items up to this item as used\n", __func__, index);
            m_wallet_descriptor.next_index = index + 1;
        }
        if (!TopUp()) {
            WalletLogPrintf("%s: Topping up keypool failed (locked wallet)\n", __func__);
        }
    }
}

void DescriptorScriptPubKeyMan::AddDescriptorKey(const CKey& key, const CPubKey &pubkey)
{
    LOCK(cs_desc_man);
    WalletBatch batch(m_storage.GetDatabase());
    if (!AddDescriptorKeyWithDB(batch, key, pubkey)) {
        throw std::runtime_error(std::string(__func__) + ": writing descriptor private key failed");
    }
}

bool DescriptorScriptPubKeyMan::AddDescriptorKeyWithDB(WalletBatch& batch, const CKey& key, const CPubKey &pubkey)
{
    AssertLockHeld(cs_desc_man);
    assert(!m_storage.IsWalletFlagSet(WALLET_FLAG_DISABLE_PRIVATE_KEYS));

    // Check if provided key already exists
    if (m_map_keys.find(pubkey.GetID()) != m_map_keys.end() ||
        m_map_crypted_keys.find(pubkey.GetID()) != m_map_crypted_keys.end()) {
        return true;
    }

    if (m_storage.HasEncryptionKeys()) {
        if (m_storage.IsLocked()) {
            return false;
        }

        std::vector<unsigned char> crypted_secret;
        CKeyingMaterial secret(key.begin(), key.end());
        if (!EncryptSecret(m_storage.GetEncryptionKey(), secret, pubkey.GetHash(), crypted_secret)) {
            return false;
        }

        m_map_crypted_keys[pubkey.GetID()] = make_pair(pubkey, crypted_secret);
        return batch.WriteCryptedDescriptorKey(GetID(), pubkey, crypted_secret);
    } else {
        m_map_keys[pubkey.GetID()] = key;
        return batch.WriteDescriptorKey(GetID(), pubkey, key.GetPrivKey());
    }
}

bool DescriptorScriptPubKeyMan::SetupDescriptorGeneration(const CExtKey& master_key, OutputType addr_type)
{
    if (addr_type == OutputType::BECH32M) {
        // Don't allow setting up taproot descriptors yet
        // TODO: Allow setting up taproot descriptors
        return false;
    }

    LOCK(cs_desc_man);
    assert(m_storage.IsWalletFlagSet(WALLET_FLAG_DESCRIPTORS));

    // Ignore when there is already a descriptor
    if (m_wallet_descriptor.descriptor) {
        return false;
    }

    int64_t creation_time = GetTime();

    std::string xpub = EncodeExtPubKey(master_key.Neuter());

    // Build descriptor string
    std::string desc_prefix;
    std::string desc_suffix = "/*)";
    switch (addr_type) {
    case OutputType::LEGACY: {
        desc_prefix = "pkh(" + xpub + "/44'";
        break;
    }
    case OutputType::P2SH_SEGWIT: {
        desc_prefix = "sh(wpkh(" + xpub + "/49'";
        desc_suffix += ")";
        break;
    }
    case OutputType::BECH32: {
        desc_prefix = "wpkh(" + xpub + "/84'";
        break;
    }
    case OutputType::BECH32M: assert(false); // TODO: Setup taproot descriptor
    } // no default case, so the compiler can warn about missing cases
    assert(!desc_prefix.empty());

    // Mainnet derives at 0', testnet and regtest derive at 1'
    if (Params().IsTestChain()) {
        desc_prefix += "/1'";
    } else {
        desc_prefix += "/0'";
    }

    std::string internal_path = m_internal ? "/1" : "/0";
    std::string desc_str = desc_prefix + "/0'" + internal_path + desc_suffix;

    // Make the descriptor
    FlatSigningProvider keys;
    std::string error;
    std::unique_ptr<Descriptor> desc = Parse(desc_str, keys, error, false);
    WalletDescriptor w_desc(std::move(desc), creation_time, 0, 0, 0);
    m_wallet_descriptor = w_desc;

    // Store the master private key, and descriptor
    WalletBatch batch(m_storage.GetDatabase());
    if (!AddDescriptorKeyWithDB(batch, master_key.key, master_key.key.GetPubKey())) {
        throw std::runtime_error(std::string(__func__) + ": writing descriptor master private key failed");
    }
    if (!batch.WriteDescriptor(GetID(), m_wallet_descriptor)) {
        throw std::runtime_error(std::string(__func__) + ": writing descriptor failed");
    }

    // TopUp
    TopUp();

    m_storage.UnsetBlankWalletFlag(batch);
    return true;
}

bool DescriptorScriptPubKeyMan::IsHDEnabled() const
{
    LOCK(cs_desc_man);
    return m_wallet_descriptor.descriptor->IsRange();
}

bool DescriptorScriptPubKeyMan::CanGetAddresses(bool internal) const
{
    // We can only give out addresses from descriptors that are single type (not combo), ranged,
    // and either have cached keys or can generate more keys (ignoring encryption)
    LOCK(cs_desc_man);
    return m_wallet_descriptor.descriptor->IsSingleType() &&
           m_wallet_descriptor.descriptor->IsRange() &&
           (HavePrivateKeys() || m_wallet_descriptor.next_index < m_wallet_descriptor.range_end);
}

bool DescriptorScriptPubKeyMan::HavePrivateKeys() const
{
    LOCK(cs_desc_man);
    return m_map_keys.size() > 0 || m_map_crypted_keys.size() > 0;
}

int64_t DescriptorScriptPubKeyMan::GetOldestKeyPoolTime() const
{
    // This is only used for getwalletinfo output and isn't relevant to descriptor wallets.
    // The magic number 0 indicates that it shouldn't be displayed so that's what we return.
    return 0;
}

size_t DescriptorScriptPubKeyMan::KeypoolCountExternalKeys() const
{
    if (m_internal) {
        return 0;
    }
    return GetKeyPoolSize();
}

unsigned int DescriptorScriptPubKeyMan::GetKeyPoolSize() const
{
    LOCK(cs_desc_man);
    return m_wallet_descriptor.range_end - m_wallet_descriptor.next_index;
}

int64_t DescriptorScriptPubKeyMan::GetTimeFirstKey() const
{
    LOCK(cs_desc_man);
    return m_wallet_descriptor.creation_time;
}

std::unique_ptr<FlatSigningProvider> DescriptorScriptPubKeyMan::GetSigningProvider(const CScript& script, bool include_private) const
{
    LOCK(cs_desc_man);

    // Find the index of the script
    auto it = m_map_script_pub_keys.find(script);
    if (it == m_map_script_pub_keys.end()) {
        return nullptr;
    }
    int32_t index = it->second;

    return GetSigningProvider(index, include_private);
}

std::unique_ptr<FlatSigningProvider> DescriptorScriptPubKeyMan::GetSigningProvider(const CPubKey& pubkey) const
{
    LOCK(cs_desc_man);

    // Find index of the pubkey
    auto it = m_map_pubkeys.find(pubkey);
    if (it == m_map_pubkeys.end()) {
        return nullptr;
    }
    int32_t index = it->second;

    // Always try to get the signing provider with private keys. This function should only be called during signing anyways
    return GetSigningProvider(index, true);
}

std::unique_ptr<FlatSigningProvider> DescriptorScriptPubKeyMan::GetSigningProvider(int32_t index, bool include_private) const
{
    AssertLockHeld(cs_desc_man);
    // Get the scripts, keys, and key origins for this script
    std::unique_ptr<FlatSigningProvider> out_keys = std::make_unique<FlatSigningProvider>();
    std::vector<CScript> scripts_temp;
    if (!m_wallet_descriptor.descriptor->ExpandFromCache(index, m_wallet_descriptor.cache, scripts_temp, *out_keys)) return nullptr;

    if (HavePrivateKeys() && include_private) {
        FlatSigningProvider master_provider;
        master_provider.keys = GetKeys();
        m_wallet_descriptor.descriptor->ExpandPrivate(index, master_provider, *out_keys);
    }

    return out_keys;
}

std::unique_ptr<SigningProvider> DescriptorScriptPubKeyMan::GetSolvingProvider(const CScript& script) const
{
    return GetSigningProvider(script, false);
}

bool DescriptorScriptPubKeyMan::CanProvide(const CScript& script, SignatureData& sigdata)
{
    return IsMine(script);
}

bool DescriptorScriptPubKeyMan::SignTransaction(CMutableTransaction& tx, const std::map<COutPoint, Coin>& coins, int sighash, std::map<int, std::string>& input_errors) const
{
    std::unique_ptr<FlatSigningProvider> keys = std::make_unique<FlatSigningProvider>();
    for (const auto& coin_pair : coins) {
        std::unique_ptr<FlatSigningProvider> coin_keys = GetSigningProvider(coin_pair.second.out.scriptPubKey, true);
        if (!coin_keys) {
            continue;
        }
        *keys = Merge(*keys, *coin_keys);
    }

    return ::SignTransaction(tx, keys.get(), coins, sighash, input_errors);
}

SigningResult DescriptorScriptPubKeyMan::SignMessage(const std::string& message, const PKHash& pkhash, std::string& str_sig) const
{
    std::unique_ptr<FlatSigningProvider> keys = GetSigningProvider(GetScriptForDestination(pkhash), true);
    if (!keys) {
        return SigningResult::PRIVATE_KEY_NOT_AVAILABLE;
    }

    CKey key;
    if (!keys->GetKey(ToKeyID(pkhash), key)) {
        return SigningResult::PRIVATE_KEY_NOT_AVAILABLE;
    }

    if (!MessageSign(key, message, str_sig)) {
        return SigningResult::SIGNING_FAILED;
    }
    return SigningResult::OK;
}

TransactionError DescriptorScriptPubKeyMan::FillPSBT(PartiallySignedTransaction& psbtx, const PrecomputedTransactionData& txdata, int sighash_type, bool sign, bool bip32derivs, int* n_signed) const
{
    if (n_signed) {
        *n_signed = 0;
    }
    for (unsigned int i = 0; i < psbtx.tx->vin.size(); ++i) {
        const CTxIn& txin = psbtx.tx->vin[i];
        PSBTInput& input = psbtx.inputs.at(i);

        if (PSBTInputSigned(input)) {
            continue;
        }

        // Get the Sighash type
        if (sign && input.sighash_type > 0 && input.sighash_type != sighash_type) {
            return TransactionError::SIGHASH_MISMATCH;
        }

        // Get the scriptPubKey to know which SigningProvider to use
        CScript script;
        if (!input.witness_utxo.IsNull()) {
            script = input.witness_utxo.scriptPubKey;
        } else if (input.non_witness_utxo) {
            if (txin.prevout.n >= input.non_witness_utxo->vout.size()) {
                return TransactionError::MISSING_INPUTS;
            }
            script = input.non_witness_utxo->vout[txin.prevout.n].scriptPubKey;
        } else {
            // There's no UTXO so we can just skip this now
            continue;
        }
        SignatureData sigdata;
        input.FillSignatureData(sigdata);

        std::unique_ptr<FlatSigningProvider> keys = std::make_unique<FlatSigningProvider>();
        std::unique_ptr<FlatSigningProvider> script_keys = GetSigningProvider(script, sign);
        if (script_keys) {
            *keys = Merge(*keys, *script_keys);
        } else {
            // Maybe there are pubkeys listed that we can sign for
            script_keys = std::make_unique<FlatSigningProvider>();
            for (const auto& pk_pair : input.hd_keypaths) {
                const CPubKey& pubkey = pk_pair.first;
                std::unique_ptr<FlatSigningProvider> pk_keys = GetSigningProvider(pubkey);
                if (pk_keys) {
                    *keys = Merge(*keys, *pk_keys);
                }
            }
        }

        SignPSBTInput(HidingSigningProvider(keys.get(), !sign, !bip32derivs), psbtx, i, &txdata, sighash_type);

        bool signed_one = PSBTInputSigned(input);
        if (n_signed && (signed_one || !sign)) {
            // If sign is false, we assume that we _could_ sign if we get here. This
            // will never have false negatives; it is hard to tell under what i
            // circumstances it could have false positives.
            (*n_signed)++;
        }
    }

    // Fill in the bip32 keypaths and redeemscripts for the outputs so that hardware wallets can identify change
    for (unsigned int i = 0; i < psbtx.tx->vout.size(); ++i) {
        std::unique_ptr<SigningProvider> keys = GetSolvingProvider(psbtx.tx->vout.at(i).scriptPubKey);
        if (!keys) {
            continue;
        }
        UpdatePSBTOutput(HidingSigningProvider(keys.get(), true, !bip32derivs), psbtx, i);
    }

    return TransactionError::OK;
}

std::unique_ptr<CKeyMetadata> DescriptorScriptPubKeyMan::GetMetadata(const CTxDestination& dest) const
{
    std::unique_ptr<SigningProvider> provider = GetSigningProvider(GetScriptForDestination(dest));
    if (provider) {
        KeyOriginInfo orig;
        CKeyID key_id = GetKeyForDestination(*provider, dest);
        if (provider->GetKeyOrigin(key_id, orig)) {
            LOCK(cs_desc_man);
            std::unique_ptr<CKeyMetadata> meta = std::make_unique<CKeyMetadata>();
            meta->key_origin = orig;
            meta->has_key_origin = true;
            meta->nCreateTime = m_wallet_descriptor.creation_time;
            return meta;
        }
    }
    return nullptr;
}

uint256 DescriptorScriptPubKeyMan::GetID() const
{
    LOCK(cs_desc_man);
    std::string desc_str = m_wallet_descriptor.descriptor->ToString();
    uint256 id;
    CSHA256().Write((unsigned char*)desc_str.data(), desc_str.size()).Finalize(id.begin());
    return id;
}

void DescriptorScriptPubKeyMan::SetInternal(bool internal)
{
    this->m_internal = internal;
}

void DescriptorScriptPubKeyMan::SetCache(const DescriptorCache& cache)
{
    LOCK(cs_desc_man);
    m_wallet_descriptor.cache = cache;
    for (int32_t i = m_wallet_descriptor.range_start; i < m_wallet_descriptor.range_end; ++i) {
        FlatSigningProvider out_keys;
        std::vector<CScript> scripts_temp;
        if (!m_wallet_descriptor.descriptor->ExpandFromCache(i, m_wallet_descriptor.cache, scripts_temp, out_keys)) {
            throw std::runtime_error("Error: Unable to expand wallet descriptor from cache");
        }
        // Add all of the scriptPubKeys to the scriptPubKey set
        for (const CScript& script : scripts_temp) {
            if (m_map_script_pub_keys.count(script) != 0) {
                throw std::runtime_error(strprintf("Error: Already loaded script at index %d as being at index %d", i, m_map_script_pub_keys[script]));
            }
            m_map_script_pub_keys[script] = i;
        }
        for (const auto& pk_pair : out_keys.pubkeys) {
            const CPubKey& pubkey = pk_pair.second;
            if (m_map_pubkeys.count(pubkey) != 0) {
                // We don't need to give an error here.
                // It doesn't matter which of many valid indexes the pubkey has, we just need an index where we can derive it and it's private key
                continue;
            }
            m_map_pubkeys[pubkey] = i;
        }
        m_max_cached_index++;
    }
}

bool DescriptorScriptPubKeyMan::AddKey(const CKeyID& key_id, const CKey& key)
{
    LOCK(cs_desc_man);
    m_map_keys[key_id] = key;
    return true;
}

bool DescriptorScriptPubKeyMan::AddCryptedKey(const CKeyID& key_id, const CPubKey& pubkey, const std::vector<unsigned char>& crypted_key)
{
    LOCK(cs_desc_man);
    if (!m_map_keys.empty()) {
        return false;
    }

    m_map_crypted_keys[key_id] = make_pair(pubkey, crypted_key);
    return true;
}

bool DescriptorScriptPubKeyMan::HasWalletDescriptor(const WalletDescriptor& desc) const
{
    LOCK(cs_desc_man);
    return m_wallet_descriptor.descriptor != nullptr && desc.descriptor != nullptr && m_wallet_descriptor.descriptor->ToString() == desc.descriptor->ToString();
}

void DescriptorScriptPubKeyMan::WriteDescriptor()
{
    LOCK(cs_desc_man);
    WalletBatch batch(m_storage.GetDatabase());
    if (!batch.WriteDescriptor(GetID(), m_wallet_descriptor)) {
        throw std::runtime_error(std::string(__func__) + ": writing descriptor failed");
    }
}

const WalletDescriptor DescriptorScriptPubKeyMan::GetWalletDescriptor() const
{
    return m_wallet_descriptor;
}

const std::vector<CScript> DescriptorScriptPubKeyMan::GetScriptPubKeys() const
{
    LOCK(cs_desc_man);
    std::vector<CScript> script_pub_keys;
    script_pub_keys.reserve(m_map_script_pub_keys.size());

    for (auto const& script_pub_key: m_map_script_pub_keys) {
        script_pub_keys.push_back(script_pub_key.first);
    }
    return script_pub_keys;
}

bool DescriptorScriptPubKeyMan::GetDescriptorString(std::string& out) const
{
    LOCK(cs_desc_man);

    FlatSigningProvider provider;
    provider.keys = GetKeys();

    return m_wallet_descriptor.descriptor->ToNormalizedString(provider, out, &m_wallet_descriptor.cache);
}

void DescriptorScriptPubKeyMan::UpgradeDescriptorCache()
{
    LOCK(cs_desc_man);
    if (m_storage.IsLocked() || m_storage.IsWalletFlagSet(WALLET_FLAG_LAST_HARDENED_XPUB_CACHED)) {
        return;
    }

    // Skip if we have the last hardened xpub cache
    if (m_wallet_descriptor.cache.GetCachedLastHardenedExtPubKeys().size() > 0) {
        return;
    }

    // Expand the descriptor
    FlatSigningProvider provider;
    provider.keys = GetKeys();
    FlatSigningProvider out_keys;
    std::vector<CScript> scripts_temp;
    DescriptorCache temp_cache;
    if (!m_wallet_descriptor.descriptor->Expand(0, provider, scripts_temp, out_keys, &temp_cache)){
        throw std::runtime_error("Unable to expand descriptor");
    }

<<<<<<< HEAD
    // Cache the last hardened xpubs
    DescriptorCache diff = m_wallet_descriptor.cache.MergeAndDiff(temp_cache);
    if (!WalletBatch(m_storage.GetDatabase()).WriteDescriptorCacheItems(GetID(), diff)) {
        throw std::runtime_error(std::string(__func__) + ": writing cache items failed");
    }
=======
    return m_wallet_descriptor.descriptor->ToNormalizedString(provider, out, priv);
}

void DescriptorScriptPubKeyMan::UpdateWalletDescriptor(WalletDescriptor& descriptor)
{
    LOCK(cs_desc_man);
    std::string error;
    if (!CanUpdateToWalletDescriptor(descriptor, error)) {
        throw std::runtime_error(std::string(__func__) + ": " + error);
    }

    m_map_pubkeys.clear();
    m_map_script_pub_keys.clear();
    m_max_cached_index = -1;
    m_wallet_descriptor = descriptor;
}

bool DescriptorScriptPubKeyMan::CanUpdateToWalletDescriptor(const WalletDescriptor& descriptor, std::string& error)
{
    LOCK(cs_desc_man);
    if (!HasWalletDescriptor(descriptor)) {
        error = "can only update matching descriptor";
        return false;
    }

    if (descriptor.range_start > m_wallet_descriptor.range_start ||
        descriptor.range_end < m_wallet_descriptor.range_end) {
        // Use inclusive range for error
        error = strprintf("new range must include current range = [%d,%d]",
                          m_wallet_descriptor.range_start,
                          m_wallet_descriptor.range_end - 1);
        return false;
    }

    return true;
>>>>>>> 3efaf83c
}<|MERGE_RESOLUTION|>--- conflicted
+++ resolved
@@ -2304,14 +2304,11 @@
         throw std::runtime_error("Unable to expand descriptor");
     }
 
-<<<<<<< HEAD
     // Cache the last hardened xpubs
     DescriptorCache diff = m_wallet_descriptor.cache.MergeAndDiff(temp_cache);
     if (!WalletBatch(m_storage.GetDatabase()).WriteDescriptorCacheItems(GetID(), diff)) {
         throw std::runtime_error(std::string(__func__) + ": writing cache items failed");
     }
-=======
-    return m_wallet_descriptor.descriptor->ToNormalizedString(provider, out, priv);
 }
 
 void DescriptorScriptPubKeyMan::UpdateWalletDescriptor(WalletDescriptor& descriptor)
@@ -2346,5 +2343,4 @@
     }
 
     return true;
->>>>>>> 3efaf83c
 }